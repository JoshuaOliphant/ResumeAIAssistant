--- conflicted
+++ resolved
@@ -1,8 +1,4 @@
-<<<<<<< HEAD
-name: Claude PR Assistant
-=======
 name: Claude Code
->>>>>>> fd743bf8
 
 on:
     issue_comment:
@@ -15,20 +11,12 @@
         types: [submitted]
 
 jobs:
-<<<<<<< HEAD
-    claude-code-action:
-=======
     claude:
->>>>>>> fd743bf8
         if: |
             (github.event_name == 'issue_comment' && contains(github.event.comment.body, '@claude')) ||
             (github.event_name == 'pull_request_review_comment' && contains(github.event.comment.body, '@claude')) ||
             (github.event_name == 'pull_request_review' && contains(github.event.review.body, '@claude')) ||
-<<<<<<< HEAD
-            (github.event_name == 'issues' && contains(github.event.issue.body, '@claude'))
-=======
             (github.event_name == 'issues' && (contains(github.event.issue.body, '@claude') || contains(github.event.issue.title, '@claude')))
->>>>>>> fd743bf8
         runs-on: ubuntu-latest
         permissions:
             contents: read
@@ -41,16 +29,8 @@
               with:
                   fetch-depth: 1
 
-<<<<<<< HEAD
-            - name: Run Claude PR Action
-              uses: anthropics/claude-code-action@beta
-              with:
-                  anthropic_api_key: ${{ secrets.ANTHROPIC_API_KEY }}
-                  timeout_minutes: "60"
-=======
             - name: Run Claude Code
               id: claude
               uses: anthropics/claude-code-action@beta
               with:
-                  anthropic_api_key: ${{ secrets.ANTHROPIC_API_KEY }}
->>>>>>> fd743bf8
+                  anthropic_api_key: ${{ secrets.ANTHROPIC_API_KEY }}