--- conflicted
+++ resolved
@@ -7,16 +7,12 @@
 truthfulness verification, content quality, and relevance impact.
 """
 
-<<<<<<< HEAD
-import time
-from typing import Any, Dict
-=======
 import re
 import statistics
+import time
 from collections import Counter
 from typing import Any, Dict, List, Set, Tuple
 import textstat
->>>>>>> a06f0a6a
 from .base import BaseEvaluator
 from ..test_data.models import TestCase, EvaluationResult
 
