--- conflicted
+++ resolved
@@ -7,14 +7,10 @@
 in the resume optimization system.
 """
 
-<<<<<<< HEAD
-from typing import Any, Dict, List
-=======
 import re
 import time
 import difflib
 from typing import Any, Dict, List, Set, Tuple, Optional, Union
->>>>>>> 349245e4
 from .base import BaseEvaluator
 from ..test_data.models import TestCase, EvaluationResult
 
