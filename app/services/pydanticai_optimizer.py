"""
PydanticAI implementation of the evaluator-optimizer pattern for resume customization.

This module implements a multi-stage AI workflow using PydanticAI:
1. Evaluation (AI acting as ATS expert)
2. Optimization (AI generating a detailed plan)
3. Feedback loop for iterative refinement
4. Implementation (applying the optimizations)

The design follows the same structure as customization_service.py but leverages
PydanticAI's model-agnostic capabilities for provider flexibility.
"""
import uuid
import json
import time
import asyncio
import logfire
from typing import Optional, Dict, Any, List, Tuple

# Import PydanticAI components directly - it's a core dependency
from pydantic_ai import Agent

logfire.info("PydanticAI imported successfully")

# Import from project
from app.core.config import settings, get_pydanticai_model_config
from app.core.logging import log_function_call
from app.schemas.customize import (
    CustomizationLevel, 
    CustomizationPlan,
    RecommendationItem
)
from app.schemas.pydanticai_models import (
    TermMismatch,
    SectionEvaluation,
    ResumeEvaluation,
    PreservationIssue,
    KeywordFeedback,
    FormatFeedback,
    AuthenticityItem,
    OpportunityItem,
    FeedbackEvaluation
)
from app.db.session import get_db
from sqlalchemy.orm import Session
from app.models.resume import Resume, ResumeVersion
from app.models.job import JobDescription
from app.services.thinking_budget import (
    get_thinking_config_for_task,
    get_task_complexity_from_content,
    TaskComplexity
)
from app.services.model_selector import (
    get_model_config_for_task,
    select_model_for_task,
    get_fallback_chain,
    ModelProvider
)

# Set up model provider configuration
MODEL_CONFIG = get_pydanticai_model_config()

# Log initialization
logfire.info(
    "PydanticAI optimizer initialized",
    providers=list(MODEL_CONFIG.keys()),
    primary_provider=settings.PYDANTICAI_PRIMARY_PROVIDER,
    evaluator_model=settings.PYDANTICAI_EVALUATOR_MODEL,
    optimizer_model=settings.PYDANTICAI_OPTIMIZER_MODEL
)

# Import prompts when needed to avoid circular imports
def _get_prompts():
    """Import prompts module dynamically to avoid circular imports"""
    from app.services.prompts import (
        get_customization_level_instructions,
        get_industry_specific_guidance,
        EVALUATOR_PROMPT,
        OPTIMIZER_PROMPT,
        EVALUATOR_FEEDBACK_PROMPT,
        OPTIMIZER_FEEDBACK_RESPONSE_PROMPT,
        IMPLEMENTATION_PROMPT,
        MAX_FEEDBACK_ITERATIONS
    )
    return {
        'get_customization_level_instructions': get_customization_level_instructions,
        'get_industry_specific_guidance': get_industry_specific_guidance,
        'EVALUATOR_PROMPT': EVALUATOR_PROMPT,
        'OPTIMIZER_PROMPT': OPTIMIZER_PROMPT,
        'EVALUATOR_FEEDBACK_PROMPT': EVALUATOR_FEEDBACK_PROMPT,
        'OPTIMIZER_FEEDBACK_RESPONSE_PROMPT': OPTIMIZER_FEEDBACK_RESPONSE_PROMPT,
        'IMPLEMENTATION_PROMPT': IMPLEMENTATION_PROMPT,
        'MAX_FEEDBACK_ITERATIONS': MAX_FEEDBACK_ITERATIONS
    }

# Utility function to create an evaluator agent
def create_evaluator_agent(
    customization_level: CustomizationLevel = CustomizationLevel.BALANCED,
    industry: Optional[str] = None,
    is_feedback_agent: bool = False
) -> Agent:
    """
    Create a PydanticAI agent for evaluating resume-job match.
    
    Args:
        customization_level: Level of customization (affects evaluation detail)
        industry: Optional industry name for industry-specific guidance
        is_feedback_agent: Whether this agent is for providing feedback on optimization
        
    Returns:
        PydanticAI Agent configured for resume evaluation
    """
    # Get prompts dynamically
    prompts = _get_prompts()
    
    # Select the appropriate base prompt based on whether this is a feedback agent
    if is_feedback_agent:
        prompt_template = prompts['EVALUATOR_FEEDBACK_PROMPT']
        output_type = FeedbackEvaluation
        
        # Add any industry-specific considerations if relevant
        if industry:
            industry_guidance = prompts['get_industry_specific_guidance'](industry)
            if industry_guidance:
                prompt_template += f"\n\nConsider this INDUSTRY-SPECIFIC GUIDANCE for {industry.upper()}:\n{industry_guidance}"
    else:
        # Standard evaluator agent
        # Get customization level specific instructions
        customization_instructions = prompts['get_customization_level_instructions'](customization_level)
        
        # Get industry-specific guidance if industry is provided
        if industry:
            industry_guidance = prompts['get_industry_specific_guidance'](industry)
            if industry_guidance:
                customization_instructions += f"\n\nINDUSTRY-SPECIFIC GUIDANCE ({industry.upper()}):\n{industry_guidance}"
        
        # Format the prompt with the customization level instructions
        prompt_template = prompts['EVALUATOR_PROMPT'].replace("{customization_level_instructions}", customization_instructions)
        output_type = ResumeEvaluation
    
    # Get model configuration from the central config
    model_config = get_pydanticai_model_config()
    
    # Ensure we're using Google Gemini as the primary model
    # Get the model from the configuration if available, otherwise use default
    model = model_config.get("gemini", {}).get("default_model", "google-gla:gemini-1.5-pro") if "gemini" in model_config else "google-gla:gemini-1.5-pro"
    model_provider = "google"  # Set Google as default provider
    
    # Log the model override for debugging
    logfire.info("Using Google Gemini model for evaluation", model=model)
    
    # Use dynamic thinking budget calculation based on task type
    task_name = "feedback_evaluation" if is_feedback_agent else "resume_evaluation"
    
    # The thinking_config should be None for now - we'll set it after content is available
    thinking_config = None
    
    # Create the agent using PydanticAI
    try:
        # Determine ideal model based on task complexity
        # Evaluator requires deep understanding and analysis, especially for feedback
        # Use max capabilities for feedback agents due to complexity of evaluation
        temperature = settings.PYDANTICAI_TEMPERATURE
        
        # For feedback evaluation, we can use lower temperature for more consistent results
        if is_feedback_agent:
            temperature = max(0.3, temperature - 0.2)  # Reduce temperature but ensure it's not below 0.3
        
        evaluator_agent = Agent(
            model,
            output_type=output_type,
            system_prompt=prompt_template,
            thinking_config=thinking_config,
            temperature=temperature,
            max_tokens=settings.PYDANTICAI_MAX_TOKENS
        )
        
        # Add fallback configurations - prioritize models that excel at evaluation
        # For evaluation tasks, we need models with strong reasoning capabilities
        # Get fallback models from the service module to ensure consistency
        from app.services.pydanticai_service import FALLBACK_MODELS
        
        # Use the centralized fallback models
        fallbacks = FALLBACK_MODELS
        
        # Add any other models from settings that aren't already in the list
        fallbacks += [m for m in settings.PYDANTICAI_FALLBACK_MODELS if m not in fallbacks]
        
        evaluator_agent.fallback_config = fallbacks
        
        logfire.info(
            "Resume Evaluator Agent created successfully",
            model=model,
            temperature=temperature,
            is_feedback_agent=is_feedback_agent,
            fallbacks=fallbacks[:3]  # Log only first 3 fallbacks to avoid verbose logs
        )
        
        return evaluator_agent
        
    except Exception as e:
        logfire.error(
            "Error creating Resume Evaluator Agent",
            error=str(e),
            error_type=type(e).__name__
        )
        raise e

# Note: The previous helper functions for agent creation (create_optimizer_agent and create_implementation_agent)
# have been removed as they've been replaced with direct model selection in the main workflow functions.
# Agent creation now happens directly in the main functions with the dynamic model selection.


class PydanticAIOptimizerService:
    """
    Service for resume customization using PydanticAI's evaluator-optimizer pattern.
    This implements a multi-stage AI workflow:
    1. Evaluation (AI acting as ATS expert)
    2. Optimization (AI generating a detailed plan)
    3. Optional feedback loop for iterative refinement
    4. Implementation (applying the optimizations)
    """
    
    def __init__(self, db: Session):
        """
        Initialize the PydanticAI optimizer service with dependencies.
        
        Args:
            db: Database session
        """
        self.db = db
    
    @log_function_call
    async def generate_customization_plan(
        self, 
        resume_id: str, 
        job_id: str,
        customization_strength: CustomizationLevel = CustomizationLevel.BALANCED,
        industry: Optional[str] = None,
        ats_analysis: Optional[Dict] = None,
        iterations: int = 1
    ) -> CustomizationPlan:
        """
        Generate a detailed customization plan for a resume based on a job description.
        This implements the evaluator-optimizer pattern.
        
        Args:
            resume_id: Resume ID
            job_id: Job description ID
            customization_strength: Level of customization
            industry: Optional industry name for industry-specific guidance
            ats_analysis: Optional existing ATS analysis to use
            iterations: Number of feedback iterations to perform
            
        Returns:
            A CustomizationPlan with detailed recommendations
        """
        # Ensure iterations is within reasonable limits
        iterations = max(1, min(iterations, _get_prompts()['MAX_FEEDBACK_ITERATIONS']))
        
        # Gather the necessary data
        resume_content, job_description = await self._get_resume_and_job(
            resume_id, job_id
        )
        
        # Use provided analysis or perform basic analysis
        basic_analysis = ats_analysis
        if not basic_analysis:
            basic_analysis = await self._perform_basic_analysis(
                resume_id, job_id
            )
        
        # Evaluate the match (evaluator stage)
        start_time_evaluator = time.time()
        logfire.info(
            "Starting evaluator stage with PydanticAI",
            resume_id=resume_id,
            job_id=job_id,
            customization_level=customization_strength.name,
            industry=industry if industry else "not specified",
            using_extended_thinking="claude-3-7" in settings.PYDANTICAI_EVALUATOR_MODEL
        )
        evaluation = await self._evaluate_match(
            resume_content, 
            job_description, 
            basic_analysis,
            customization_strength,
            industry
        )
        
        # Log evaluation results with metrics
        elapsed_time_evaluator = time.time() - start_time_evaluator
        logfire.info(
            "Evaluator stage completed",
            resume_id=resume_id,
            job_id=job_id,
            duration_seconds=round(elapsed_time_evaluator, 2),
            match_score=evaluation.get("match_score", 0),
            term_mismatches_count=len(evaluation.get("term_mismatches", [])),
            sections_evaluated=len(evaluation.get("section_evaluations", []))
        )
        
        # Generate the optimization plan (optimizer stage)
        start_time_optimizer = time.time()
        logfire.info(
            "Starting optimizer stage with PydanticAI",
            resume_id=resume_id,
            job_id=job_id,
            customization_level=customization_strength.name,
            industry=industry if industry else "not specified",
            using_extended_thinking="claude-3-7" in settings.PYDANTICAI_OPTIMIZER_MODEL
        )
        plan = await self._generate_optimization_plan(
            resume_content, 
            job_description, 
            evaluation,
            customization_strength,
            industry
        )
        
        # Log optimizer results with metrics
        elapsed_time_optimizer = time.time() - start_time_optimizer
        logfire.info(
            "Optimizer stage completed",
            resume_id=resume_id,
            job_id=job_id,
            duration_seconds=round(elapsed_time_optimizer, 2),
            recommendations_count=len(plan.recommendations),
            keywords_added_count=len(plan.keywords_to_add),
            formatting_suggestions_count=len(plan.formatting_suggestions)
        )
        
        # Perform additional iterations if requested
        if iterations > 1:
            plan = await self._perform_feedback_iterations(
                original_resume=resume_content,
                job_description=job_description,
                evaluation=evaluation,
                initial_plan=plan,
                customization_strength=customization_strength,
                industry=industry,
                max_iterations=iterations - 1  # We already did one iteration
            )
        
        # Store the plan for future reference
        await self._store_plan(
            resume_id,
            job_id,
            plan
        )
        
        return plan
    
    @log_function_call
    async def customize_resume(
        self, 
        resume_id: str, 
        job_id: str, 
        customization_strength: CustomizationLevel = CustomizationLevel.BALANCED,
        industry: Optional[str] = None,
        iterations: int = 2,  # Default to 2 iterations for better results
        ats_analysis: Optional[Dict] = None  # Added parameter to reuse ATS analysis
    ) -> Dict[str, str]:
        """
        Customize a resume for a specific job description.
        This implements the full evaluator-optimizer-implementation workflow.
        
        Args:
            resume_id: Resume ID
            job_id: Job description ID
            customization_strength: Level of customization
            industry: Optional industry name for industry-specific guidance
            iterations: Number of feedback iterations to perform
            ats_analysis: Optional existing ATS analysis to reuse (avoids duplicate analysis)
            
        Returns:
            Dictionary with original and customized resume
        """
        # Gather the necessary data
        resume_content, job_description = await self._get_resume_and_job(
            resume_id, job_id
        )
        
        # Generate the customization plan with feedback iterations
        # Pass the existing ATS analysis if provided
        plan = await self.generate_customization_plan(
            resume_id=resume_id,
            job_id=job_id,
            customization_strength=customization_strength,
            industry=industry,
            iterations=iterations,
            ats_analysis=ats_analysis
        )
        
        # Implement the plan (apply changes to the resume)
        start_time_implementation = time.time()
        logfire.info(
            "Starting implementation stage with PydanticAI",
            resume_id=resume_id,
            job_id=job_id,
            customization_level=customization_strength.name,
            recommendation_count=len(plan.recommendations)
        )
        
        # Implement the optimization plan
        customized_resume = await self._implement_optimization_plan(
            resume_content=resume_content,
            job_description=job_description,
            plan=plan,
            customization_strength=customization_strength,
            industry=industry
        )
        
        # Log implementation results with metrics
        elapsed_time_implementation = time.time() - start_time_implementation
        logfire.info(
            "Implementation stage completed",
            resume_id=resume_id,
            job_id=job_id,
            duration_seconds=round(elapsed_time_implementation, 2),
            original_length=len(resume_content),
            customized_length=len(customized_resume)
        )
        
        # Save the customized resume as a new version
        new_resume_id = await self._save_customized_resume(
            resume_id=resume_id,
            job_id=job_id,
            customized_content=customized_resume
        )
        
        return {
            "original_resume_id": resume_id,
            "customized_resume_id": new_resume_id,
            "job_description_id": job_id,
            "original_content": resume_content,
            "customized_content": customized_resume
        }
    
    async def _get_resume_and_job(self, resume_id: str, job_id: str) -> Tuple[str, str]:
        """
        Retrieve resume content and job description from the database.
        
        Args:
            resume_id: Resume ID
            job_id: Job description ID
            
        Returns:
            Tuple of (resume_content, job_description)
            
        Raises:
            ValueError: If resume or job not found
        """
        # Use one database query to get both resume and job description by joining tables
        try:
            # Get resume content and job description in a single query
            resume_version = self.db.query(ResumeVersion).filter(
                ResumeVersion.resume_id == resume_id
            ).order_by(ResumeVersion.version_number.desc()).first()
            
            if not resume_version:
                logfire.error("Resume version not found", resume_id=resume_id)
                raise ValueError(f"Resume content not found for ID: {resume_id}")
            
            # Check if we already have the job description linked in this resume version
            if resume_version.job_description_id == job_id and hasattr(resume_version, 'job_description') and resume_version.job_description:
                # We have the job description already joined
                job_description = resume_version.job_description.description
            else:
                # Get job description separately
                job = self.db.query(JobDescription).filter(JobDescription.id == job_id).first()
                if not job:
                    logfire.error("Job description not found", job_id=job_id)
                    raise ValueError(f"Job description not found for ID: {job_id}")
                job_description = job.description
                
            return resume_version.content, job_description
            
        except Exception as e:
            if not isinstance(e, ValueError):
                logfire.error(
                    "Error retrieving resume and job data",
                    error=str(e),
                    resume_id=resume_id,
                    job_id=job_id
                )
            raise
    
    async def _perform_basic_analysis(self, resume_id: str, job_id: str) -> Dict:
        """
        Perform basic ATS analysis of resume vs job description.
        
        Args:
            resume_id: Resume ID
            job_id: Job description ID
            
        Returns:
            Dictionary containing basic analysis results
        """
        logfire.info(
            "Performing basic ATS analysis",
            resume_id=resume_id,
            job_id=job_id
        )
        
        try:
            # Get resume content and job description
            resume_content, job_description = await self._get_resume_and_job(resume_id, job_id)
            
            # Import here to avoid circular imports
            from app.services.ats_service import analyze_resume_for_ats
            
            # Perform the analysis using the ATS service
            analysis_result = await analyze_resume_for_ats(
                resume_content=resume_content,
                job_description=job_description
            )
            
            # Add the IDs to the result
            analysis_result["resume_id"] = resume_id
            analysis_result["job_description_id"] = job_id
            
            logfire.info(
                "Basic ATS analysis completed successfully",
                resume_id=resume_id,
                job_id=job_id,
                match_score=analysis_result.get("match_score", 0)
            )
            
            return analysis_result
            
        except Exception as e:
            logfire.error(
                "Error performing basic ATS analysis",
                error=str(e),
                resume_id=resume_id,
                job_id=job_id
            )
            
            # Return a basic structure in case of error
            return {
                "resume_id": resume_id,
                "job_description_id": job_id,
                "match_score": 50,  # Default middle score
                "matching_keywords": [],
                "missing_keywords": [],
                "error": str(e)
            }
    
<<<<<<< HEAD
    async def evaluate_match(
=======
    async def analyze_content_and_create_plan(
        self,
        resume_content: str,
        job_description_content: str,
        basic_analysis: Dict,
        customization_level: CustomizationLevel,
        industry: Optional[str] = None
    ) -> CustomizationPlan:
        """
        Public method that combines the evaluation and optimization steps for content-based analysis.
        This method should be used when you have the actual content rather than database IDs.
        
        Args:
            resume_content: The raw resume content as a string
            job_description_content: The raw job description content as a string
            basic_analysis: Results from the basic ATS analysis
            customization_level: The level of customization to apply
            industry: Optional industry context for better recommendations
            
        Returns:
            A detailed customization plan with recommendations
        """
        # First evaluate the match
        evaluation = await self._evaluate_match(
            resume_content,
            job_description_content,
            basic_analysis,
            customization_level,
            industry
        )
        
        # Then generate an optimization plan based on the evaluation
        plan = await self._generate_optimization_plan(
            resume_content,
            job_description_content,
            evaluation,
            customization_level,
            industry
        )
        
        return plan
        
    async def _evaluate_match(
>>>>>>> d4af72aa
        self, 
        resume_content: str, 
        job_description: str, 
        basic_analysis: Dict, 
        customization_level: CustomizationLevel,
        industry: Optional[str] = None
    ) -> Dict:
        """
        Evaluate how well a resume matches a job description using PydanticAI.
        This is the "evaluator" stage of the evaluator-optimizer pattern.
        
        Args:
            resume_content: Resume content in Markdown format
            job_description: Job description text
            basic_analysis: Results from basic keyword analysis
            customization_level: Customization level (affects evaluation detail)
            industry: Optional industry name for industry-specific guidance
            
        Returns:
            Dictionary containing detailed evaluation
        """
        logfire.info(
            "Evaluating resume-job match with PydanticAI",
            resume_length=len(resume_content),
            job_description_length=len(job_description),
            customization_level=customization_level.name,
            industry=industry if industry else "not specified"
        )
        
        # Use model selector to get the best model configuration
        cost_sensitivity = 1.0 if customization_level == CustomizationLevel.BALANCED else \
                          0.5 if customization_level == CustomizationLevel.EXTENSIVE else 1.5
        
        # Force Google provider for testing
        model_config = get_model_config_for_task(
            task_name="resume_evaluation",
            content=resume_content,
            job_description=job_description,
            industry=industry,
            # Force Google as preferred provider
            preferred_provider="google",
            # Adjust cost sensitivity based on customization level
            cost_sensitivity=cost_sensitivity
        )
        
        # Log the model selection in detail
        logfire.info(
            "Model selection for evaluator agent",
            selected_model=model_config.get("model", "unknown"),
            provider=model_config.get("model", "unknown").split(":")[0] if ":" in model_config.get("model", "unknown") else "unknown",
            customization_level=customization_level.value,
            cost_sensitivity=cost_sensitivity,
            thinking_config=model_config.get("thinking_config", None)
        )
        
        # SKIP the standard agent creation and create the agent directly with our model
        # Get prompts dynamically
        prompts = _get_prompts()
        
        # Get customization level specific instructions
        customization_instructions = prompts['get_customization_level_instructions'](customization_level)
        
        # Get industry-specific guidance if industry is provided
        industry_guidance = ""
        if industry:
            industry_guidance = prompts['get_industry_specific_guidance'](industry)
            if industry_guidance:
                customization_instructions += f"\n\nINDUSTRY-SPECIFIC GUIDANCE ({industry.upper()}):\n{industry_guidance}"
        
        # Format the prompt with the customization level instructions
        prompt_template = prompts['EVALUATOR_PROMPT'].replace("{customization_level_instructions}", customization_instructions)
        
        # Add structured output instructions
        json_instruction = """
        Your output must match the following structure:
        - overall_assessment: Detailed evaluation of how well the resume matches the job
        - match_score: A score from 0-100 representing how well the resume matches the job
        - job_key_requirements: A list of the most important job requirements
        - strengths: A list of candidate strengths relative to the job
        - gaps: A list of missing skills or experiences
        - term_mismatches: A list of terminology equivalence (job term vs resume term)
        - section_evaluations: A list of section-level evaluations
        - competitor_analysis: A brief market comparison
        - reframing_opportunities: A list of experience reframing ideas
        - experience_preservation_check: Verification that all original experience is preserved
        """
        
        prompt_template = f"{prompt_template}\n\n{json_instruction}"
        
        # Get thinking configuration from model config
        thinking_config = model_config.get("thinking_config", None)
        
        # Direct agent creation with selected model
        from app.schemas.customize import CustomizationPlan, RecommendationItem
        from app.schemas.ats import KeywordMatch, ATSImprovement, SectionScore
        from app.services.pydanticai_service import ResumeEvaluation
        
        # Get the Gemini model from the central configuration
        from app.services.pydanticai_service import EVALUATOR_MODEL
        gemini_model = EVALUATOR_MODEL
        
        # Log the model override
        logfire.info(
            "Overriding model selection to use Google Gemini",
            original_model=model_config.get("model", "unknown"),
            override_model=gemini_model
        )
        
        evaluator_agent = Agent(
            gemini_model,  # Force Google Gemini instead of using model_config["model"]
            output_type=ResumeEvaluation,
            system_prompt=prompt_template,
            thinking_config=thinking_config,
            temperature=model_config.get("temperature", 0.7),
            max_tokens=model_config.get("max_tokens", 8000)
        )
        
        # Use the centralized fallback models
        from app.services.pydanticai_service import FALLBACK_MODELS
        fallback_chain = FALLBACK_MODELS
        
        # Apply our custom fallback chain instead of using model_config
        evaluator_agent.fallback_config = fallback_chain
        
        # Log the fallback chain override
        logfire.info(
            "Applied custom fallback chain prioritizing Google models",
            fallback_models=fallback_chain[:2]  # Log only first 2 fallbacks to reduce verbosity
        )
        
        logfire.info(
            "Created evaluator agent directly with selected model",
            model=gemini_model,
            provider=model_config["model"].split(":")[0] if ":" in model_config["model"] else "unknown",
            has_thinking=thinking_config is not None,
            fallback_count=len(model_config.get("fallback_config", []))
        )
        
        logfire.info(
            "Applied model selection to evaluator agent",
            selected_model=model_config["model"],
            has_thinking_config="thinking_config" in model_config,
            fallback_count=len(model_config.get("fallback_config", [])),
            resume_length=len(resume_content),
            job_description_length=len(job_description)
        )
        
        # Build the input prompt - adapt for new EVALUATOR_PROMPT format
        # Get the prompts module
        prompts = _get_prompts()
        
        # Get evaluator prompt template
        evaluator_prompt_template = prompts.get('EVALUATOR_PROMPT')
        
        # Get customization level specific instructions
        customization_instructions = prompts.get('get_customization_level_instructions')(customization_level)
        
        # Add industry-specific guidance if provided
        if industry:
            industry_guidance = prompts.get('get_industry_specific_guidance')(industry)
            if industry_guidance:
                customization_instructions += f"\n\nINDUSTRY-SPECIFIC GUIDANCE ({industry.upper()}):\n{industry_guidance}"
        
        # Replace the customization level instructions in the template
        evaluator_prompt = evaluator_prompt_template.replace("{customization_level_instructions}", customization_instructions)
        
        # Prepare basic analysis data
        basic_analysis_str = ""
        if basic_analysis:
            # Convert complex objects to serializable format
            basic_analysis_copy = {}
            for key, value in basic_analysis.items():
                if isinstance(value, (str, int, float, bool, type(None))):
                    basic_analysis_copy[key] = value
                elif isinstance(value, list):
                    basic_analysis_copy[key] = []
                    for item in value:
                        if hasattr(item, '__dict__'):
                            basic_analysis_copy[key].append(item.__dict__)
                        else:
                            basic_analysis_copy[key].append(item)
                elif hasattr(value, '__dict__'):
                    basic_analysis_copy[key] = value.__dict__
            
            basic_analysis_str = json.dumps(basic_analysis_copy, indent=2)
        
        # Build the final prompt with the resume, job description, and analysis
        prompt = f"""
        Resume:
        {resume_content}
        
        Job Description:
        {job_description}
        
        {f"Industry: {industry}" if industry else ""}
        
        {f"Basic Analysis: {basic_analysis_str}" if basic_analysis else ""}
        
        CRITICALLY IMPORTANT: Use the provided evaluator system prompt to guide your analysis.
        """
        
        try:
            # Run the evaluator agent
            start_time = time.time()
            result = await evaluator_agent.run(prompt)
            elapsed_time = time.time() - start_time
            
            # Access the output property of AgentRunResult which contains the Pydantic model
            pydantic_result = result.output
            
            # Convert Pydantic model to dictionary using built-in methods
            if hasattr(pydantic_result, 'model_dump'):
                # Pydantic v2
                evaluation_result = pydantic_result.model_dump()
            elif hasattr(pydantic_result, 'dict'):
                # Pydantic v1
                evaluation_result = pydantic_result.dict()
            else:
                # Fallback (should not happen with properly configured output_type)
                evaluation_result = {
                    attr: getattr(pydantic_result, attr) 
                    for attr in dir(pydantic_result) 
                    if not attr.startswith('_') and not callable(getattr(pydantic_result, attr))
                }
            
            # Log success
            logfire.info(
                "Resume-job evaluation completed successfully with PydanticAI",
                duration_seconds=round(elapsed_time, 2),
                match_score=evaluation_result.get("match_score", 0)
            )
            
            return evaluation_result
            
        except Exception as e:
            logfire.error(
                "Error evaluating resume job match with PydanticAI",
                error=str(e),
                error_type=type(e).__name__
            )
            
            # Create a basic fallback evaluation to avoid breaking the pipeline
            return {
                "overall_assessment": f"Error during evaluation: {str(e)}. The resume appears to match some elements of the job description, but could be improved.",
                "match_score": 50,  # Default middle score
                "job_key_requirements": [],
                "strengths": [],
                "gaps": [],
                "term_mismatches": [],
                "section_evaluations": [],
                "competitor_analysis": "Unable to perform competitor analysis due to evaluation error.",
                "reframing_opportunities": [],
                "experience_preservation_check": "Could not verify experience preservation due to evaluation error."
            }
    
    async def analyze_content_and_create_plan(
        self, 
        resume_content: str, 
        job_description: str, 
        basic_analysis: Dict, 
        customization_level: CustomizationLevel
    ) -> CustomizationPlan:
        """
        Analyze resume content and generate a customization plan in one step.
        
        Args:
            resume_content: The resume content as text
            job_description: The job description content as text
            basic_analysis: Results from basic ATS analysis
            customization_level: Level of customization to apply
            
        Returns:
            CustomizationPlan with recommendations
        """
        # First evaluate the match
        evaluation = await self.evaluate_match(
            resume_content,
            job_description,
            basic_analysis,
            customization_level
        )
        
        # Then generate the plan based on the evaluation
        plan = await self.generate_optimization_plan_from_evaluation(
            resume_content,
            job_description,
            evaluation,
            customization_level
        )
        
        return plan
        
    async def generate_optimization_plan_from_evaluation(
        self, 
        resume_content: str, 
        job_description: str, 
        evaluation: Dict, 
        customization_level: CustomizationLevel,
        industry: Optional[str] = None
    ) -> CustomizationPlan:
        """
        Generate an optimization plan based on the evaluation.
        This is the "optimizer" stage of the evaluator-optimizer pattern.
        
        Args:
            resume_content: Resume content in Markdown format
            job_description: Job description text
            evaluation: Evaluation dictionary from evaluator stage
            customization_level: Customization level (affects optimization detail)
            industry: Optional industry name for industry-specific guidance
            
        Returns:
            CustomizationPlan with detailed recommendations
        """
        logfire.info(
            "Generating optimization plan with PydanticAI",
            resume_length=len(resume_content),
            job_description_length=len(job_description),
            customization_level=customization_level.name,
            industry=industry if industry else "not specified"
        )
        
        # Use model selector to get the best model configuration
        cost_sensitivity = 1.0 if customization_level == CustomizationLevel.BALANCED else \
                          0.5 if customization_level == CustomizationLevel.EXTENSIVE else 1.5
                          
        # Force Google provider for testing
        model_config = get_model_config_for_task(
            task_name="optimization_plan",
            content=resume_content,
            job_description=job_description,
            industry=industry,
            # Force Google as preferred provider
            preferred_provider="google",
            # Adjust cost sensitivity based on customization level
            cost_sensitivity=cost_sensitivity
        )
        
        # Log the model selection in detail
        logfire.info(
            "Model selection for optimizer agent",
            selected_model=model_config.get("model", "unknown"),
            provider=model_config.get("model", "unknown").split(":")[0] if ":" in model_config.get("model", "unknown") else "unknown",
            customization_level=customization_level.value,
            cost_sensitivity=cost_sensitivity,
            thinking_config=model_config.get("thinking_config", None)
        )
        
        # SKIP the standard agent creation and create the agent directly with our model
        # Get prompts dynamically
        prompts = _get_prompts()
        
        # Get customization level specific instructions
        customization_instructions = prompts['get_customization_level_instructions'](customization_level)
        
        # Get industry-specific guidance if industry is provided
        industry_guidance = ""
        if industry:
            industry_guidance = prompts['get_industry_specific_guidance'](industry)
            if industry_guidance:
                customization_instructions += f"\n\nINDUSTRY-SPECIFIC GUIDANCE ({industry.upper()}):\n{industry_guidance}"
        
        # Format the prompt with the customization level instructions
        prompt_template = prompts['OPTIMIZER_PROMPT'].replace("{customization_level_instructions}", customization_instructions)
        
        # Get thinking configuration from model config
        thinking_config = model_config.get("thinking_config", None)
        
        # Get the Gemini model from the central configuration
        from app.services.pydanticai_service import EVALUATOR_MODEL
        gemini_model = EVALUATOR_MODEL
        
        # Log the model override
        logfire.info(
            "Overriding model selection to use Google Gemini for optimizer",
            original_model=model_config.get("model", "unknown"),
            override_model=gemini_model
        )
        
        # Direct agent creation with selected model
        from app.schemas.customize import CustomizationPlan, RecommendationItem
        
        optimizer_agent = Agent(
            gemini_model,  # Force Google Gemini instead of using model_config["model"]
            output_type=CustomizationPlan,
            system_prompt=prompt_template,
            thinking_config=thinking_config,
            temperature=model_config.get("temperature", 0.7),
            max_tokens=model_config.get("max_tokens", 8000)
        )
        
        # Use the centralized fallback models
        from app.services.pydanticai_service import FALLBACK_MODELS
        fallback_chain = FALLBACK_MODELS
        
        # Apply our custom fallback chain instead of using model_config
        optimizer_agent.fallback_config = fallback_chain
        
        # Log the fallback chain override
        logfire.info(
            "Applied custom fallback chain prioritizing Google models for optimizer",
            fallback_models=fallback_chain[:2]  # Log only first 2 fallbacks to reduce verbosity
        )
        
        logfire.info(
            "Created optimizer agent directly with selected model",
            model=gemini_model,
            provider="google",
            has_thinking=thinking_config is not None,
            fallback_count=len(model_config.get("fallback_config", []))
        )
        
        logfire.info(
            "Applied model selection to optimizer agent",
            selected_model=gemini_model,
            has_thinking_config="thinking_config" in model_config,
            fallback_count=len(model_config.get("fallback_config", [])),
            resume_length=len(resume_content),
            job_description_length=len(job_description)
        )
        
        # Build the input prompt - adapt for new OPTIMIZER_PROMPT format
        # Get the prompts module
        prompts = _get_prompts()
        
        # Get optimizer prompt template
        optimizer_prompt_template = prompts.get('OPTIMIZER_PROMPT')
        
        # Replace placeholders in the optimizer prompt template
        prompt = optimizer_prompt_template
        prompt = prompt.replace("{{resume}}", resume_content)
        prompt = prompt.replace("{{job_description}}", job_description)
        
        # Create customization level instructions
        customization_instructions = ""
        if customization_level == CustomizationLevel.CONSERVATIVE:
            customization_instructions = "Conservative customization - make minimal changes focused only on the most critical improvements."
        elif customization_level == CustomizationLevel.BALANCED:
            customization_instructions = "Balanced customization - make a moderate number of high-impact changes."
        elif customization_level == CustomizationLevel.EXTENSIVE:
            customization_instructions = "Extensive customization - be comprehensive in optimizing the resume while maintaining truthfulness."
        
        # Add evaluation data as additional context
        # We should already have a dictionary from _evaluate_match
        # But ensure it's serializable before adding to the prompt
        try:
            evaluation_json = json.dumps(evaluation, indent=2)
            customization_instructions += f"\n\nEvaluation data:\n{evaluation_json}"
        except TypeError as e:
            # In the unlikely case evaluation still contains non-serializable objects
            logfire.warning(
                "Could not directly serialize evaluation, attempting conversion",
                error=str(e)
            )
            # Try to convert it first if needed
            evaluation_dict = evaluation.model_dump() if hasattr(evaluation, 'model_dump') else evaluation.dict() if hasattr(evaluation, 'dict') else evaluation
            evaluation_json = json.dumps(evaluation_dict, indent=2)
            customization_instructions += f"\n\nEvaluation data:\n{evaluation_json}"
        
        # Add industry information if available
        if industry:
            industry_guidance = prompts.get('get_industry_specific_guidance')(industry)
            if industry_guidance:
                customization_instructions += f"\n\nIndustry-specific guidance for {industry.upper()}:\n{industry_guidance}"
        
        # Replace the placeholder for customization level instructions
        prompt = prompt.replace("{{CUSTOMIZATION_LEVEL_INSTRUCTIONS}}", customization_instructions)
        
        if industry:
            prompt += f"\nIndustry: {industry}"
        
        try:
            # Run the optimizer agent
            start_time = time.time()
            result = await optimizer_agent.run(prompt)
            elapsed_time = time.time() - start_time
            
            # Access the output property of AgentRunResult which contains the Pydantic model
            plan = result.output
            
            # Log success
            logfire.info(
                "Optimization plan generation completed successfully with PydanticAI",
                duration_seconds=round(elapsed_time, 2),
                recommendation_count=len(plan.recommendations)
            )
            
            return plan
            
        except Exception as e:
            logfire.error(
                "Error generating optimization plan with PydanticAI",
                error=str(e),
                error_type=type(e).__name__
            )
            
            # Create a basic fallback plan to avoid breaking the pipeline
            keywords = []
            if isinstance(evaluation.get("gaps"), list):
                keywords = evaluation.get("gaps", [])[:10]
            
            return CustomizationPlan(
                summary="Failed to generate a complete optimization plan. Here is a basic plan based on the evaluation.",
                job_analysis="The job requires skills and experience that could be better emphasized in your resume.",
                keywords_to_add=keywords,
                formatting_suggestions=[
                    "Use bullet points for achievements",
                    "Include more quantifiable results",
                    "Ensure consistent formatting"
                ],
                authenticity_statement="All recommendations maintain complete truthfulness while optimizing presentation.",
                experience_preservation_statement="All experience from the original resume is preserved in these recommendations.",
                recommendations=[
                    RecommendationItem(
                        section="General",
                        what="Emphasize relevant keywords",
                        why="To improve ATS matching score",
                        before_text=None,
                        after_text=None,
                        description="Include more of the key terms from the job description in your resume."
                    )
                ]
            )
    
    async def _evaluate_optimization_plan(
        self, 
        original_resume: str,
        job_description: str,
        optimized_resume: str,
        customization_level: CustomizationLevel,
        industry: Optional[str] = None
    ) -> Dict:
        """
        Evaluate an optimization plan against the original resume and job description.
        This is the "feedback" step in the evaluator-optimizer iterative pattern.
        
        Args:
            original_resume: The original resume content in Markdown format
            job_description: The job description text
            optimized_resume: The optimized resume content to evaluate
            customization_level: Level of customization (affects evaluation detail)
            industry: Optional industry name for industry-specific guidance
            
        Returns:
            Dictionary containing evaluation feedback for the optimizer
        """
        # Start timer for performance tracking
        start_time = time.time()
        
        # Create a span in OpenTelemetry for tracing
        with logfire.span("evaluate_optimization_plan_operation") as span:
            span.set_attribute("original_resume_length", len(original_resume))
            span.set_attribute("job_description_length", len(job_description))
            span.set_attribute("optimized_resume_length", len(optimized_resume))
            span.set_attribute("customization_level", customization_level.value)
            span.set_attribute("industry", industry if industry else "not specified")
            
            # Log operation start
            logfire.info(
                "Starting optimization plan evaluation with PydanticAI",
                original_resume_length=len(original_resume),
                job_description_length=len(job_description),
                optimized_resume_length=len(optimized_resume),
                customization_level=customization_level.name,
                industry=industry if industry else "not specified"
            )
            
            # Use model selector to get the best model configuration
            model_config = get_model_config_for_task(
                task_name="feedback_evaluation",
                content=original_resume,
                job_description=job_description,
                industry=industry,
                # Feedback is critical, so use lower cost sensitivity (higher quality)
                cost_sensitivity=0.5
            )
            
            # Create the evaluator agent specifically for feedback
            feedback_agent = create_evaluator_agent(
                customization_level=customization_level,
                industry=industry,
                is_feedback_agent=True
            )
            
            # Update agent with selected model and configuration
            feedback_agent.model_name = model_config["model"]
            if "thinking_config" in model_config:
                feedback_agent.thinking_config = model_config["thinking_config"]
            
            # Apply fallback chain if available
            if "fallback_config" in model_config:
                feedback_agent.fallback_config = model_config["fallback_config"]
            
            logfire.info(
                "Applied model selection to feedback evaluation agent",
                selected_model=model_config["model"],
                has_thinking_config="thinking_config" in model_config,
                fallback_count=len(model_config.get("fallback_config", [])),
                original_resume_length=len(original_resume),
                optimized_resume_length=len(optimized_resume)
            )
            
            # Build the user message
            user_message = f"""
            Here's the ORIGINAL resume content:
            
            {original_resume}
            
            Here's the job description:
            
            {job_description}
            
            Here's the OPTIMIZED resume to evaluate:
            
            {optimized_resume}
            """
            
            try:
                # Run the agent
                result = await feedback_agent.run(user_message)
                
                # Calculate elapsed time
                elapsed_time = time.time() - start_time
                
                # Convert the result to dictionary
                if hasattr(result, 'dict'):
                    feedback_result = result.dict()
                else:
                    # In case the agent returns a plain object, convert attributes to dict
                    feedback_result = {
                        attr: getattr(result, attr) 
                        for attr in dir(result) 
                        if not attr.startswith('_') and not callable(getattr(result, attr))
                    }
                
                # Log success
                logfire.info(
                    "Optimization plan evaluation completed successfully with PydanticAI",
                    duration_seconds=round(elapsed_time, 2),
                    requires_iteration=feedback_result.get("requires_iteration", False)
                )
                
                return feedback_result
                
            except Exception as e:
                # Calculate elapsed time
                elapsed_time = time.time() - start_time
                
                # Log error
                logfire.error(
                    "Error evaluating optimization plan with PydanticAI",
                    error=str(e),
                    error_type=type(e).__name__,
                    duration_seconds=round(elapsed_time, 2)
                )
                
                # Return a basic structure as fallback with critical feedback about parsing failure
                return {
                    "requires_iteration": True,
                    "experience_preservation_issues": [],
                    "keyword_alignment_feedback": [],
                    "formatting_feedback": [],
                    "authenticity_concerns": [],
                    "missed_opportunities": [
                        {
                            "opportunity": "Unable to evaluate optimization properly",
                            "suggestion": "Please retry the optimization"
                        }
                    ],
                    "overall_feedback": f"Evaluation failed due to error: {str(e)}. Please ensure all output is in valid format."
                }
    
    async def _optimize_resume_with_feedback(
        self, 
        original_resume: str,
        job_description: str,
        evaluation: Dict,
        feedback: Dict,
        customization_level: CustomizationLevel,
        industry: Optional[str] = None
    ) -> CustomizationPlan:
        """
        Generate an improved optimization plan based on evaluator feedback.
        This continues the feedback loop in the evaluator-optimizer iterative pattern.
        
        Args:
            original_resume: The original resume content in Markdown format
            job_description: The job description text
            evaluation: The initial evaluation dictionary
            feedback: The feedback dictionary from the evaluator
            customization_level: Level of customization (affects optimization detail)
            industry: Optional industry name for industry-specific guidance
            
        Returns:
            Improved CustomizationPlan based on feedback
        """
        # Start timer for performance tracking
        start_time = time.time()
        
        # Create a span in OpenTelemetry for tracing
        with logfire.span("optimize_resume_with_feedback_operation") as span:
            span.set_attribute("resume_length", len(original_resume))
            span.set_attribute("job_description_length", len(job_description))
            span.set_attribute("customization_level", customization_level.value)
            span.set_attribute("industry", industry if industry else "not specified")
            
            # Log operation start
            logfire.info(
                "Starting resume optimization with feedback using PydanticAI",
                resume_length=len(original_resume),
                job_description_length=len(job_description),
                customization_level=customization_level.name,
                industry=industry if industry else "not specified"
            )
            
            # Use model selector to get the best model configuration
            model_config = get_model_config_for_task(
                task_name="optimization_plan_feedback",
                content=original_resume,
                job_description=job_description,
                industry=industry,
                # Feedback response is extremely critical, so use lower cost sensitivity (highest quality)
                cost_sensitivity=0.3
            )
            
            # Get prompts dynamically
            prompts = _get_prompts()
        
            # Get customization level specific instructions
            customization_instructions = prompts['get_customization_level_instructions'](customization_level)
        
            # Get industry-specific guidance if industry is provided
            industry_guidance = ""
            if industry:
                industry_guidance = prompts['get_industry_specific_guidance'](industry)
                if industry_guidance:
                    customization_instructions += f"\n\nINDUSTRY-SPECIFIC GUIDANCE ({industry.upper()}):\n{industry_guidance}"
        
            # Format the prompt with the customization level instructions
            prompt_template = prompts['OPTIMIZER_PROMPT'].replace("{customization_level_instructions}", customization_instructions)
        
            # Get the Gemini model from the central configuration
            from app.services.pydanticai_service import OPTIMIZER_MODEL
            gemini_model = OPTIMIZER_MODEL
        
            # Get thinking configuration from model config
            thinking_config = model_config.get("thinking_config", None)
        
            # Log the model override
            logfire.info(
                "Using Google Gemini for feedback response optimizer",
                original_model=model_config.get("model", "unknown"),
                override_model=gemini_model
            )
        
            # Direct agent creation with the Google Gemini model
            from app.schemas.customize import CustomizationPlan, RecommendationItem
        
            optimizer_agent = Agent(
                gemini_model,  # Force Google Gemini model
                output_type=CustomizationPlan,
                system_prompt=prompt_template,
                thinking_config=thinking_config,
                temperature=model_config.get("temperature", 0.7),
                max_tokens=model_config.get("max_tokens", 8000)
            )
            
            # Use the centralized fallback models
            from app.services.pydanticai_service import FALLBACK_MODELS
            fallback_chain = FALLBACK_MODELS      
            # Apply our custom fallback chain instead of using model_config
            optimizer_agent.fallback_config = fallback_chain
        
            # Log the fallback chain override
            logfire.info(
                "Applied custom fallback chain prioritizing Google models for feedback optimizer",
                fallback_models=fallback_chain[:2]  # Log only first 2 fallbacks to reduce verbosity
            )
            
            logfire.info(
                "Applied model selection to feedback response optimizer agent",
                selected_model=gemini_model,
                has_thinking_config="thinking_config" in model_config,
                fallback_count=len(model_config.get("fallback_config", [])),
                original_resume_length=len(original_resume),
                feedback_items=sum(len(v) for k, v in feedback.items() if isinstance(v, list))
            )
            
            # Build the user message
            user_message = f"""
            Here's the original resume content:
            
            {original_resume}
            
            Here's the job description to optimize for:
            
            {job_description}
            
            Here's the initial evaluation of how well the resume matches the job:
            
            {json.dumps(evaluation, indent=2)}
            
            Here's the feedback on your previous optimization plan:
            
            {json.dumps(feedback, indent=2)}
            
            Please create an improved optimization plan that addresses all feedback, especially ensuring that ALL original experience is preserved.
            """
            
            try:
                # Run the agent
                result = await optimizer_agent.run(user_message)
                
                # Calculate elapsed time
                elapsed_time = time.time() - start_time
                
                # Access the output property of AgentRunResult which contains the Pydantic model
                plan = result.output
                
                # Log success
                logfire.info(
                    "Resume optimization with feedback completed successfully using PydanticAI",
                    duration_seconds=round(elapsed_time, 2),
                    recommendation_count=len(plan.recommendations)
                )
                
                return plan
                
            except Exception as e:
                # Calculate elapsed time
                elapsed_time = time.time() - start_time
                
                # Log error
                logfire.error(
                    "Error generating optimization plan with feedback using PydanticAI",
                    error=str(e),
                    error_type=type(e).__name__,
                    duration_seconds=round(elapsed_time, 2)
                )
                
                # Create a fallback plan
                return CustomizationPlan(
                    summary="Failed to generate a complete optimization plan from feedback. Here is a basic updated plan.",
                    job_analysis="Please review the optimization suggestions carefully as they may not fully address all feedback.",
                    keywords_to_add=feedback.get("keyword_alignment_feedback", [])[:5],
                    formatting_suggestions=[
                        suggestion.get("suggestion", "Fix formatting issues") 
                        for suggestion in feedback.get("formatting_feedback", [])[:3]
                    ],
                    recommendations=[
                        RecommendationItem(
                            section="General",
                            what="Address feedback",
                            why="To improve optimization based on evaluator feedback",
                            before_text=None,
                            after_text=None,
                            description="Unable to fully parse the optimization improvements. Please review the feedback manually."
                        )
                    ]
                )
    
    async def _implement_optimization_plan(
        self, 
        resume_content: str, 
        job_description: str,
        plan: CustomizationPlan,
        customization_strength: CustomizationLevel,
        industry: Optional[str] = None
    ) -> str:
        """
        Implement an optimization plan by applying its recommendations to the resume.
        
        Args:
            resume_content: Original resume content
            job_description: The job description
            plan: Customization plan with recommendations
            customization_strength: Level of customization
            industry: Optional industry name for industry-specific guidance
            
        Returns:
            Optimized resume content with recommendations applied
        """
        logfire.info(
            "Implementing optimization plan with PydanticAI",
            resume_length=len(resume_content),
            recommendation_count=len(plan.recommendations),
            customization_level=customization_strength.name,
            industry=industry if industry else "not specified"
        )
        
        # Use model selector to get the best model configuration
        model_config = get_model_config_for_task(
            task_name="resume_implementation",
            content=resume_content,
            job_description=job_description,
            industry=industry,
            # Adjust cost sensitivity based on customization level
            cost_sensitivity=1.0 if customization_strength == CustomizationLevel.BALANCED else
                           0.5 if customization_strength == CustomizationLevel.EXTENSIVE else 1.5
        )
        
        # Get prompts module for implementation agent creation
        prompts = _get_prompts()
        
        # Get customization level specific instructions
        customization_instructions = prompts.get('get_customization_level_instructions')(customization_strength)
        
        # Add industry-specific guidance if industry is provided
        if industry:
            industry_guidance = prompts.get('get_industry_specific_guidance')(industry)
            if industry_guidance:
                customization_instructions += f"\n\nINDUSTRY-SPECIFIC GUIDANCE ({industry.upper()}):\n{industry_guidance}"
        
        # Format the prompt with the customization level instructions
        prompt_template = prompts['IMPLEMENTATION_PROMPT'].replace("{customization_level_instructions}", customization_instructions)
        
        # Get thinking configuration from model config
        thinking_config = model_config.get("thinking_config", None)
        
        # Create implementation agent directly with selected model
        implementation_agent = Agent(
            model_config["model"],  # Use the selected model from model_config
            output_format="text",   # Use text format for resume content
            system_prompt=prompt_template,
            thinking_config=thinking_config,
            temperature=model_config.get("temperature", 0.7),
            max_tokens=model_config.get("max_tokens", 8000)
        )
        
        # Apply fallback chain if available
        if "fallback_config" in model_config:
            implementation_agent.fallback_config = model_config["fallback_config"]
            
        logfire.info(
            "Created implementation agent directly with selected model",
            model=model_config["model"],
            provider=model_config["model"].split(":")[0] if ":" in model_config["model"] else "unknown",
            has_thinking=thinking_config is not None,
            fallback_count=len(model_config.get("fallback_config", []))
        )
        
        logfire.info(
            "Prepared implementation agent",
            resume_length=len(resume_content),
            plan_recommendation_count=len(plan.recommendations),
            customization_strength=customization_strength
        )
        
        # We already have customization_instructions from above
                
        # Prepare the keywords and formatting suggestions
        keywords_str = ", ".join(plan.keywords_to_add) if plan.keywords_to_add else "No additional keywords specified"
        formatting_str = ", ".join(plan.formatting_suggestions) if plan.formatting_suggestions else "No specific formatting suggestions"
        
        # Prepare the recommendations content
        recommendations_content = ""
        for i, rec in enumerate(plan.recommendations):
            recommendations_content += f"""
            ## Recommendation {i+1}
            
            - Section: {rec.section}
            - What: {rec.what}
            - Why: {rec.why}
            """
            
            if rec.before_text:
                recommendations_content += f"""
            - Before Text: 
            ```
            {rec.before_text}
            ```
                """
            
            if rec.after_text:
                recommendations_content += f"""
            - After Text: 
            ```
            {rec.after_text}
            ```
                """
            
            recommendations_content += f"""
            - Description: {rec.description}
            
            """
            
        # Define the prompt for implementing the changes - using a structured format
        prompt = f"""
        # Resume Optimization Task
        
        ## Original Resume
        
        {resume_content}
        
        ## Job Description
        
        {job_description}
        
        ## Optimization Information
        
        Summary: {plan.summary}
        
        Job Analysis: {plan.job_analysis}
        
        Keywords to Add: {keywords_str}
        
        Formatting Suggestions: {formatting_str}
        
        ## Detailed Recommendations
        
        {recommendations_content}
        
        ## Customization Level
        
        {customization_strength.name}
        
        Remember: NEVER add any qualifications, experience, or skills that aren't present in the original resume.
        All changes should be truthful and preserve ALL original experience.
        """
        
        try:
            # Run the implementation agent
            start_time = time.time()
            result = await implementation_agent.run(prompt)
            elapsed_time = time.time() - start_time
            
            # Get the optimized content from the result and strip out any thinking sections
            optimized_content = result
            
            # Remove any <thinking>...</thinking> sections from the output
            if "<thinking>" in optimized_content and "</thinking>" in optimized_content:
                thinking_start = optimized_content.find("<thinking>")
                thinking_end = optimized_content.find("</thinking>") + len("</thinking>")
                optimized_content = optimized_content[:thinking_start] + optimized_content[thinking_end:].strip()
                
                # Log that we removed thinking section
                logfire.info(
                    "Removed thinking section from implementation output",
                    thinking_section_size=thinking_end - thinking_start
                )
            
            # Also remove any <resume_optimization_plan>...</resume_optimization_plan> sections if they exist
            if "<resume_optimization_plan>" in optimized_content and "</resume_optimization_plan>" in optimized_content:
                plan_start = optimized_content.find("<resume_optimization_plan>")
                plan_end = optimized_content.find("</resume_optimization_plan>") + len("</resume_optimization_plan>")
                optimized_content = optimized_content[:plan_start] + optimized_content[plan_end:].strip()
                
                # Log that we removed resume optimization plan section
                logfire.info(
                    "Removed resume_optimization_plan section from implementation output",
                    plan_section_size=plan_end - plan_start
                )
            
            logfire.info(
                "Optimization plan implementation completed successfully with PydanticAI",
                original_length=len(resume_content),
                optimized_length=len(optimized_content),
                duration_seconds=round(elapsed_time, 2)
            )
            
            return optimized_content
            
        except Exception as e:
            logfire.error(
                "Error implementing optimization plan with PydanticAI",
                error=str(e),
                error_type=type(e).__name__
            )
            # In case of error, return the original content to avoid breaking the workflow
            return resume_content
    
    async def _perform_feedback_iterations(
        self, 
        original_resume: str,
        job_description: str,
        evaluation: Dict,
        initial_plan: CustomizationPlan,
        customization_strength: CustomizationLevel,
        industry: Optional[str] = None,
        max_iterations: int = 1
    ) -> CustomizationPlan:
        """
        Perform multiple iterations of the feedback loop to progressively improve the plan.
        
        Args:
            original_resume: The original resume content
            job_description: The job description
            evaluation: The initial evaluation
            initial_plan: The initial optimization plan
            customization_strength: Level of customization
            industry: Optional industry name for industry-specific guidance
            max_iterations: Maximum number of iterations to perform
            
        Returns:
            The final improved CustomizationPlan
        """
        logfire.info(
            "Starting feedback iterations with PydanticAI",
            original_resume_length=len(original_resume),
            job_description_length=len(job_description),
            max_iterations=max_iterations
        )
        
        current_plan = initial_plan
        
        for i in range(max_iterations):
            # Implement the current plan to test it
            optimized_resume = await self._implement_optimization_plan(
                resume_content=original_resume,
                job_description=job_description,
                plan=current_plan,
                customization_strength=customization_strength,
                industry=industry
            )
            
            # Evaluate the implementation
            feedback = await self._evaluate_optimization_plan(
                original_resume=original_resume,
                job_description=job_description,
                optimized_resume=optimized_resume,
                customization_level=customization_strength,
                industry=industry
            )
            
            # Check if further iteration is needed
            if not feedback.get("requires_iteration", False):
                logfire.info(
                    "Feedback iteration complete - no further iterations needed",
                    iteration=i+1,
                    total_iterations=max_iterations
                )
                break
            
            # Generate improved plan based on feedback
            improved_plan = await self._optimize_resume_with_feedback(
                original_resume=original_resume,
                job_description=job_description,
                evaluation=evaluation,
                feedback=feedback,
                customization_level=customization_strength,
                industry=industry
            )
            
            # Update the current plan
            current_plan = improved_plan
            
            logfire.info(
                "Completed feedback iteration",
                iteration=i+1,
                total_iterations=max_iterations,
                recommendation_count=len(current_plan.recommendations)
            )
        
        return current_plan
    
    async def _store_plan(self, resume_id: str, job_id: str, plan: CustomizationPlan) -> None:
        """
        Store the customization plan for future reference.
        
        Args:
            resume_id: Resume ID
            job_id: Job description ID
            plan: The generated customization plan
        """
        try:
            # Import the database model
            from app.models.customization import CustomizationPlan as CustomizationPlanModel
            
            # Get the resume to find the user_id
            resume = self.db.query(Resume).filter(Resume.id == resume_id).first()
            user_id = resume.user_id if resume else None
            
            # Convert recommendations to a list of dicts for JSON storage
            recommendations_json = []
            for rec in plan.recommendations:
                recommendations_json.append({
                    "section": rec.section,
                    "what": rec.what,
                    "why": rec.why,
                    "before_text": rec.before_text,
                    "after_text": rec.after_text,
                    "description": rec.description
                })
            
            # Create a new plan record
            db_plan = CustomizationPlanModel(
                id=str(uuid.uuid4()),
                resume_id=resume_id,
                job_description_id=job_id,
                user_id=user_id,
                customization_strength=2,  # Default to balanced
                summary=plan.summary or "No summary provided",
                job_analysis=plan.job_analysis or "No job analysis provided",
                keywords_to_add=plan.keywords_to_add or [],
                formatting_suggestions=plan.formatting_suggestions or [],
                recommendations=recommendations_json or []
            )
            
            # Add and commit to database
            self.db.add(db_plan)
            self.db.commit()
            
            logfire.info(
                "Customization plan stored successfully",
                resume_id=resume_id,
                job_id=job_id,
                plan_id=db_plan.id,
                recommendation_count=len(plan.recommendations)
            )
            
            return db_plan.id
            
        except Exception as e:
            logfire.error(
                "Error storing customization plan",
                error=str(e),
                resume_id=resume_id,
                job_id=job_id
            )
            # Don't raise the exception since this is non-critical
            # We want the overall workflow to succeed even if storage fails
    
    async def _save_customized_resume(
        self, 
        resume_id: str, 
        job_id: str, 
        customized_content: str
    ) -> str:
        """
        Save a customized resume as a new version in the database.
        
        Args:
            resume_id: Original resume ID
            job_id: Job description ID used for customization
            customized_content: The customized resume content
            
        Returns:
            The new resume version ID
        """
        # Get the original resume to copy metadata
        resume = self.db.query(Resume).filter(Resume.id == resume_id).first()
        if not resume:
            raise ValueError(f"Original resume not found: {resume_id}")
        
        # Get the latest version number
        latest_version = self.db.query(ResumeVersion).filter(
            ResumeVersion.resume_id == resume_id
        ).order_by(ResumeVersion.version_number.desc()).first()
        
        version_number = 1
        if latest_version:
            version_number = latest_version.version_number + 1
        
        # Create a new customized resume
        customized_resume = Resume(
            id=str(uuid.uuid4()),
            user_id=resume.user_id,
            title=f"{resume.title} - Customized for Job {job_id}"
        )
        
        # Create the first version of the customized resume
        customized_version = ResumeVersion(
            id=str(uuid.uuid4()),
            resume_id=customized_resume.id,
            version_number=1,
            content=customized_content,
            is_customized=1,  # Mark as customized
            job_description_id=job_id  # Link to the job description
        )
        
        # Add and commit to database
        self.db.add(customized_resume)
        self.db.add(customized_version)
        self.db.commit()
        
        logfire.info(
            "Customized resume saved successfully",
            original_resume_id=resume_id,
            customized_resume_id=customized_resume.id,
            job_id=job_id
        )
        
        return customized_resume.id


# Factory function to create a PydanticAI optimizer service
def get_pydanticai_optimizer_service(db: Session) -> PydanticAIOptimizerService:
    """
    Create a PydanticAI optimizer service with all required dependencies.
    
    Args:
        db: Database session
        
    Returns:
        Initialized PydanticAIOptimizerService
    """
    return PydanticAIOptimizerService(db)<|MERGE_RESOLUTION|>--- conflicted
+++ resolved
@@ -547,9 +547,6 @@
                 "error": str(e)
             }
     
-<<<<<<< HEAD
-    async def evaluate_match(
-=======
     async def analyze_content_and_create_plan(
         self,
         resume_content: str,
@@ -573,7 +570,7 @@
             A detailed customization plan with recommendations
         """
         # First evaluate the match
-        evaluation = await self._evaluate_match(
+        evaluation = await self.evaluate_match(
             resume_content,
             job_description_content,
             basic_analysis,
@@ -582,7 +579,7 @@
         )
         
         # Then generate an optimization plan based on the evaluation
-        plan = await self._generate_optimization_plan(
+        plan = await self.generate_optimization_plan_from_evaluation(
             resume_content,
             job_description_content,
             evaluation,
@@ -592,8 +589,7 @@
         
         return plan
         
-    async def _evaluate_match(
->>>>>>> d4af72aa
+    async def evaluate_match(
         self, 
         resume_content: str, 
         job_description: str, 
