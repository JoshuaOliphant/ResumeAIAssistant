import uuid
from typing import List, Optional

from fastapi import APIRouter, Depends, HTTPException, status
from sqlalchemy.orm import Session

from app.core.security import get_optional_current_user
from app.db.session import get_db
from app.models.resume import Resume, ResumeVersion
from app.models.user import User
from app.schemas.resume import Resume as ResumeSchema
from app.schemas.resume import (
    ResumeCreate,
    ResumeDetail,
    ResumeDiffResponse,
    ResumeUpdate,
    ResumeVersionCreate,
    HtmlDiffResponse,
)
from app.schemas.resume import ResumeVersion as ResumeVersionSchema
from app.services.diff_service import (
    generate_resume_diff,
    get_diff_statistics,
    DiffGenerator,
)

router = APIRouter()


@router.post("/", response_model=ResumeSchema, status_code=status.HTTP_201_CREATED)
def create_resume(
    resume: ResumeCreate,
    db: Session = Depends(get_db),
    current_user: User = Depends(get_optional_current_user),
):
    """
    Create a new resume.

    - **title**: Title of the resume
    - **content**: Content of the resume in Markdown format
    """
    # Create the resume object with timestamps
    from datetime import datetime
    from sqlalchemy.sql import func
    
    now = datetime.utcnow()
    
    db_resume = Resume(
        id=str(uuid.uuid4()),
        title=resume.title,
        user_id=current_user.id if current_user else None,
        created_at=now,
        updated_at=now,
    )
    db.add(db_resume)
    db.flush()

    # Create the initial version with timestamp
    db_version = ResumeVersion(
        id=str(uuid.uuid4()),
        resume_id=db_resume.id,
        content=resume.content,
        version_number=1,
        is_customized=0,
        created_at=now,
    )
    db.add(db_version)
    db.commit()
    db.refresh(db_resume)
    db.refresh(db_version)

    # Return the resume with its current version
    # Add current_version attribute for response
    setattr(db_resume, "current_version", db_version)

    return db_resume


@router.get("/", response_model=List[ResumeSchema])
def get_resumes(
    skip: int = 0,
    limit: int = 100,
    db: Session = Depends(get_db),
    current_user: User = Depends(get_optional_current_user),
):
    """
    Get all resumes. If user is authenticated, only returns their resumes.
    """
    # If user is authenticated, filter by user_id
    if current_user:
        resumes = (
            db.query(Resume)
            .filter(Resume.user_id == current_user.id)
            .offset(skip)
            .limit(limit)
            .all()
        )
    else:
        # For unauthenticated users, just show public resumes (those with null user_id)
        resumes = (
            db.query(Resume)
            .filter(Resume.user_id.is_(None))
            .offset(skip)
            .limit(limit)
            .all()
        )

    # For each resume, get its latest version
    for resume in resumes:
        # Ensure timestamps are set
        from datetime import datetime
        
        if resume.created_at is None:
            resume.created_at = datetime.utcnow()
        if resume.updated_at is None:
            resume.updated_at = datetime.utcnow()
        
        latest_version = (
            db.query(ResumeVersion)
            .filter(ResumeVersion.resume_id == resume.id)
            .order_by(ResumeVersion.version_number.desc())
            .first()
        )
        
        # Ensure version timestamp is set
        if latest_version and latest_version.created_at is None:
            latest_version.created_at = datetime.utcnow()

        # Set the current_version attribute
        setattr(resume, "current_version", latest_version)

    return resumes


@router.get("/{resume_id}", response_model=ResumeDetail)
def get_resume(
    resume_id: str,
    db: Session = Depends(get_db),
    current_user: User = Depends(get_optional_current_user),
):
    """
    Get a specific resume by ID with all its versions.
    """
    resume = db.query(Resume).filter(Resume.id == resume_id).first()
    if not resume:
        raise HTTPException(status_code=404, detail="Resume not found")

    # Check ownership if user is authenticated and the resume belongs to a user
    if current_user and resume.user_id and resume.user_id != current_user.id:
        raise HTTPException(
            status_code=403, detail="Not authorized to access this resume"
        )
        
    # Ensure timestamps are set
    from datetime import datetime
    
    if resume.created_at is None:
        resume.created_at = datetime.utcnow()
        db.commit()
    if resume.updated_at is None:
        resume.updated_at = datetime.utcnow()
        db.commit()

    # Get all versions
    versions = (
        db.query(ResumeVersion)
        .filter(ResumeVersion.resume_id == resume_id)
        .order_by(ResumeVersion.version_number.desc())
        .all()
    )
    
    # Set created_at for all versions if needed
    for version in versions:
        if version.created_at is None:
            version.created_at = datetime.utcnow()
            db.commit()

    # Set the versions attribute
    setattr(resume, "versions", versions)

    # Set the current_version attribute (latest version)
    if versions:
        setattr(resume, "current_version", versions[0])
    else:
        setattr(resume, "current_version", None)

    return resume


@router.put("/{resume_id}", response_model=ResumeSchema)
def update_resume(
    resume_id: str,
    resume_update: ResumeUpdate,
    db: Session = Depends(get_db),
    current_user: User = Depends(get_optional_current_user),
):
    """
    Update a resume.

    - **title**: Optional new title for the resume
    - **content**: Optional new content for the resume
    """
    db_resume = db.query(Resume).filter(Resume.id == resume_id).first()
    if not db_resume:
        raise HTTPException(status_code=404, detail="Resume not found")

    # Check ownership if user is authenticated
    if current_user and db_resume.user_id and db_resume.user_id != current_user.id:
        raise HTTPException(
            status_code=403, detail="Not authorized to update this resume"
        )

    # Update the title if provided
    if resume_update.title:
        db_resume.title = resume_update.title

    # Create a new version if content is provided
    if resume_update.content:
        # Get the latest version number
        latest_version = (
            db.query(ResumeVersion)
            .filter(ResumeVersion.resume_id == resume_id)
            .order_by(ResumeVersion.version_number.desc())
            .first()
        )

        new_version_number = latest_version.version_number + 1 if latest_version else 1

        # Create new version
        db_version = ResumeVersion(
            id=str(uuid.uuid4()),
            resume_id=resume_id,
            content=resume_update.content,
            version_number=new_version_number,
            is_customized=0,
        )
        db.add(db_version)

    db.commit()
    db.refresh(db_resume)

    # Get the latest version
    latest_version = (
        db.query(ResumeVersion)
        .filter(ResumeVersion.resume_id == resume_id)
        .order_by(ResumeVersion.version_number.desc())
        .first()
    )

    # Set the current_version attribute
    setattr(db_resume, "current_version", latest_version)

    return db_resume


@router.delete("/{resume_id}", status_code=status.HTTP_204_NO_CONTENT)
def delete_resume(
    resume_id: str,
    db: Session = Depends(get_db),
    current_user: User = Depends(get_optional_current_user),
):
    """
    Delete a resume.
    """
    db_resume = db.query(Resume).filter(Resume.id == resume_id).first()
    if not db_resume:
        raise HTTPException(status_code=404, detail="Resume not found")

    # Check ownership if user is authenticated
    if current_user and db_resume.user_id and db_resume.user_id != current_user.id:
        raise HTTPException(
            status_code=403, detail="Not authorized to delete this resume"
        )

    db.delete(db_resume)
    db.commit()

    return None


@router.post("/{resume_id}/versions", response_model=ResumeVersionSchema)
def create_resume_version(
    resume_id: str,
    version: ResumeVersionCreate,
    db: Session = Depends(get_db),
    current_user: User = Depends(get_optional_current_user),
):
    """
    Create a new version for a resume.

    - **content**: Content of the resume version
    - **is_customized**: Whether this version is customized
    - **job_description_id**: Optional job description ID if this is a customized version
    """
    db_resume = db.query(Resume).filter(Resume.id == resume_id).first()
    if not db_resume:
        raise HTTPException(status_code=404, detail="Resume not found")

    # Check ownership if user is authenticated and the resume belongs to a user
    if current_user and db_resume.user_id and db_resume.user_id != current_user.id:
        raise HTTPException(
            status_code=403, detail="Not authorized to create versions for this resume"
        )

    # Get the latest version number
    latest_version = (
        db.query(ResumeVersion)
        .filter(ResumeVersion.resume_id == resume_id)
        .order_by(ResumeVersion.version_number.desc())
        .first()
    )

    new_version_number = latest_version.version_number + 1 if latest_version else 1

    # Create new version
    db_version = ResumeVersion(
        id=str(uuid.uuid4()),
        resume_id=resume_id,
        content=version.content,
        version_number=new_version_number,
        is_customized=1 if version.is_customized else 0,
        job_description_id=version.job_description_id,
    )
    db.add(db_version)
    db.commit()
    db.refresh(db_version)

    return db_version


@router.get("/{resume_id}/versions", response_model=List[ResumeVersionSchema])
def get_resume_versions(
    resume_id: str,
    db: Session = Depends(get_db),
    current_user: User = Depends(get_optional_current_user),
):
    """
    Get all versions of a resume.
    """
    db_resume = db.query(Resume).filter(Resume.id == resume_id).first()
    if not db_resume:
        raise HTTPException(status_code=404, detail="Resume not found")

    # Check ownership if user is authenticated and the resume belongs to a user
    if current_user and db_resume.user_id and db_resume.user_id != current_user.id:
        raise HTTPException(
            status_code=403, detail="Not authorized to access versions of this resume"
        )

    versions = (
        db.query(ResumeVersion)
        .filter(ResumeVersion.resume_id == resume_id)
        .order_by(ResumeVersion.version_number.desc())
        .all()
    )

    return versions


@router.get("/{resume_id}/versions/{version_id}", response_model=ResumeVersionSchema)
def get_resume_version(
    resume_id: str,
    version_id: str,
    db: Session = Depends(get_db),
    current_user: User = Depends(get_optional_current_user),
):
    """
    Get a specific version of a resume.
    """
    # First check if the resume exists and check ownership
    db_resume = db.query(Resume).filter(Resume.id == resume_id).first()
    if not db_resume:
        raise HTTPException(status_code=404, detail="Resume not found")

    # Check ownership if user is authenticated and the resume belongs to a user
    if current_user and db_resume.user_id and db_resume.user_id != current_user.id:
        raise HTTPException(
            status_code=403, detail="Not authorized to access versions of this resume"
        )

    db_version = (
        db.query(ResumeVersion)
        .filter(ResumeVersion.resume_id == resume_id, ResumeVersion.id == version_id)
        .first()
    )

    if not db_version:
        raise HTTPException(status_code=404, detail="Resume version not found")

    return db_version


@router.get(
    "/{resume_id}/versions/{version_id}/diff", response_model=ResumeDiffResponse
)
def get_resume_version_diff(
    resume_id: str,
    version_id: str,
    original_version_id: Optional[str] = None,
    db: Session = Depends(get_db),
    current_user: User = Depends(get_optional_current_user),
):
    """
    Get a diff view comparing a customized resume version with its original version.

    - **resume_id**: ID of the resume
    - **version_id**: ID of the customized version to compare
    - **original_version_id**: Optional ID of the original version to compare against.
                             If not provided, will use the previous version.
    """
    # Verify the resume exists
    db_resume = db.query(Resume).filter(Resume.id == resume_id).first()
    if not db_resume:
        raise HTTPException(status_code=404, detail="Resume not found")

    # Check ownership if user is authenticated and the resume belongs to a user
    if current_user and db_resume.user_id and db_resume.user_id != current_user.id:
        raise HTTPException(
            status_code=403, detail="Not authorized to access this resume's diff view"
        )

    # Get the customized version
    customized_version = (
        db.query(ResumeVersion)
        .filter(ResumeVersion.resume_id == resume_id, ResumeVersion.id == version_id)
        .first()
    )

    if not customized_version:
        raise HTTPException(status_code=404, detail="Resume version not found")

    # If this is not a customized version, return an error
    if not customized_version.is_customized:
        raise HTTPException(
            status_code=400,
            detail="Diff view is only available for customized resume versions",
        )

    # Get the original version
    if original_version_id:
        # Use the specified original version
        original_version = (
            db.query(ResumeVersion)
            .filter(
                ResumeVersion.resume_id == resume_id,
                ResumeVersion.id == original_version_id,
            )
            .first()
        )

        if not original_version:
            raise HTTPException(
                status_code=404, detail="Original resume version not found"
            )
    else:
        # Find the most recent non-customized version before this one
        original_version = (
            db.query(ResumeVersion)
            .filter(
                ResumeVersion.resume_id == resume_id,
                ResumeVersion.version_number < customized_version.version_number,
                ResumeVersion.is_customized == 0,
            )
            .order_by(ResumeVersion.version_number.desc())
            .first()
        )

        if not original_version:
            # If no previous non-customized version found, try to find any previous version
            original_version = (
                db.query(ResumeVersion)
                .filter(
                    ResumeVersion.resume_id == resume_id,
                    ResumeVersion.version_number < customized_version.version_number,
                )
                .order_by(ResumeVersion.version_number.desc())
                .first()
            )

            if not original_version:
                raise HTTPException(
                    status_code=404,
                    detail="No previous version found to compare against",
                )

    # Generate the diff content
    diff_content = generate_resume_diff(
        original_version.content, customized_version.content
    )

    # Get diff statistics
    diff_stats = get_diff_statistics(
        original_version.content, customized_version.content
    )

    # Get section-level analysis
    from app.services.diff_service import analyze_section_changes

    section_analysis = analyze_section_changes(
        original_version.content, customized_version.content
    )

    # Return the diff response
    return ResumeDiffResponse(
        id=resume_id,
        title=db_resume.title,
        original_content=original_version.content,
        customized_content=customized_version.content,
        diff_content=diff_content,
        diff_statistics=diff_stats,
        section_analysis=section_analysis,
        is_diff_view=True,
    )
<<<<<<< HEAD


@router.get("/{resume_id}/diff", response_model=HtmlDiffResponse)
def compare_resume_versions(
    resume_id: str,
    source_version_id: str,
    target_version_id: str,
    db: Session = Depends(get_db),
    current_user: User = Depends(get_optional_current_user),
):
    """Return an HTML diff between two resume versions."""
    resume = db.query(Resume).filter(Resume.id == resume_id).first()
    if not resume:
        raise HTTPException(status_code=404, detail="Resume not found")

    if current_user and resume.user_id and resume.user_id != current_user.id:
        raise HTTPException(status_code=403, detail="Not authorized to access this resume")

    source_version = (
        db.query(ResumeVersion)
        .filter(ResumeVersion.resume_id == resume_id, ResumeVersion.id == source_version_id)
        .first()
    )
    target_version = (
        db.query(ResumeVersion)
        .filter(ResumeVersion.resume_id == resume_id, ResumeVersion.id == target_version_id)
        .first()
    )

    if not source_version or not target_version:
        raise HTTPException(status_code=404, detail="Resume version not found")

    diff_html = DiffGenerator().html_diff_view(
        source_version.content, target_version.content
    )
    return HtmlDiffResponse(diff_html=diff_html)
=======
>>>>>>> 418191b1
<|MERGE_RESOLUTION|>--- conflicted
+++ resolved
@@ -511,8 +511,7 @@
         section_analysis=section_analysis,
         is_diff_view=True,
     )
-<<<<<<< HEAD
-
+  
 
 @router.get("/{resume_id}/diff", response_model=HtmlDiffResponse)
 def compare_resume_versions(
@@ -547,6 +546,4 @@
     diff_html = DiffGenerator().html_diff_view(
         source_version.content, target_version.content
     )
-    return HtmlDiffResponse(diff_html=diff_html)
-=======
->>>>>>> 418191b1
+    return HtmlDiffResponse(diff_html=diff_html)