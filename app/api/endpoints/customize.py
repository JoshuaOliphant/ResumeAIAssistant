--- conflicted
+++ resolved
@@ -155,13 +155,8 @@
     )
     
     try:
-<<<<<<< HEAD
-        # Using the PydanticAI optimizer service injected through dependency
-        pydanticai_service = get_pydanticai_optimizer_service(db)
-=======
         # Use the parallel customization service for improved performance
         parallel_service = get_parallel_customization_service(db)
->>>>>>> d4af72aa
         
         # Generate the plan using parallel architecture
         plan = await parallel_service.generate_customization_plan(plan_request)
