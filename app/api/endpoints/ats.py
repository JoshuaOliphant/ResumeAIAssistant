--- conflicted
+++ resolved
@@ -232,30 +232,14 @@
             analysis_request.job_description_content
         )
         
-<<<<<<< HEAD
-        # Use the customization service's public methods directly since we don't have IDs
-        evaluation = await customization_service.evaluate_match(
-=======
         # Use the customization service's public method for content-based analysis and planning
         plan = await customization_service.analyze_content_and_create_plan(
->>>>>>> dc56f70d
             analysis_request.resume_content,
             analysis_request.job_description_content,
             basic_analysis,
             customization_level
         )
         
-<<<<<<< HEAD
-        # Generate the plan based on the evaluation
-        plan = await customization_service.generate_optimization_plan(
-            analysis_request.resume_content,
-            analysis_request.job_description_content,
-            evaluation,
-            customization_level
-        )
-        
-=======
->>>>>>> dc56f70d
         logfire.info(
             "Content-based analyze-and-plan completed successfully",
             recommendation_count=len(plan.recommendations)
